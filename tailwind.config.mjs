<<<<<<< HEAD
const {
  default: flattenColorPalette,
} = require("tailwindcss/lib/util/flattenColorPalette");
=======
const { default: flattenColorPalette } = require("tailwindcss/lib/util/flattenColorPalette");
>>>>>>> e3a71583

/** @type {import('tailwindcss').Config} */
module.exports = {
  content: [
    "./src/pages/**/*.{js,ts,jsx,tsx,mdx}",
    "./src/components/**/*.{js,ts,jsx,tsx,mdx}",
    "./src/app/**/*.{js,ts,jsx,tsx,mdx}",
    "./src/**/*.{ts,tsx}",
  ],
<<<<<<< HEAD
  darkMode: ["class", "class"],
  theme: {
  	extend: {
  		animation: {
  			shimmer: 'shimmer 2s linear infinite',
  			aurora: 'aurora 60s linear infinite'
  		},
  		keyframes: {
  			shimmer: {
  				from: {
  					backgroundPosition: '0 0'
  				},
  				to: {
  					backgroundPosition: '-200% 0'
  				}
  			},
  			aurora: {
  				from: {
  					backgroundPosition: '50% 50%, 50% 50%'
  				},
  				to: {
  					backgroundPosition: '350% 50%, 350% 50%'
  				}
  			}
  		},
  		colors: {
  			lavender: '#C2C3FB',
  			purple: '#8E47FF',
  			pastelBlue: '#AFC7FF',
  			pastelYellow: '#FFF3C9',
  			peach: '#FFCCAF',
			violet:'#150721',
  			background: 'hsl(var(--background))',
  			foreground: 'hsl(var(--foreground))',
  			card: {
  				DEFAULT: 'hsl(var(--card))',
  				foreground: 'hsl(var(--card-foreground))'
  			},
  			popover: {
  				DEFAULT: 'hsl(var(--popover))',
  				foreground: 'hsl(var(--popover-foreground))'
  			},
  			primary: {
  				DEFAULT: 'hsl(var(--primary))',
  				foreground: 'hsl(var(--primary-foreground))'
  			},
  			secondary: {
  				DEFAULT: 'hsl(var(--secondary))',
  				foreground: 'hsl(var(--secondary-foreground))'
  			},
  			muted: {
  				DEFAULT: 'hsl(var(--muted))',
  				foreground: 'hsl(var(--muted-foreground))'
  			},
  			accent: {
  				DEFAULT: 'hsl(var(--accent))',
  				foreground: 'hsl(var(--accent-foreground))'
  			},
  			destructive: {
  				DEFAULT: 'hsl(var(--destructive))',
  				foreground: 'hsl(var(--destructive-foreground))'
  			},
  			border: 'hsl(var(--border))',
  			input: 'hsl(var(--input))',
  			ring: 'hsl(var(--ring))',
  			chart: {
  				'1': 'hsl(var(--chart-1))',
  				'2': 'hsl(var(--chart-2))',
  				'3': 'hsl(var(--chart-3))',
  				'4': 'hsl(var(--chart-4))',
  				'5': 'hsl(var(--chart-5))'
  			}
  		},
  		fontFamily: {
  			sprintura: 'var(--font-sprintura)',
  			thuast: 'var(--font-thuast)',
  			inter: 'var(--font-inter)',
  			poppins: 'var(--font-poppins)',
  			montserrat: 'var(--font-montserrat)',
  			mindglow: 'var(--font-mindglow)',
  			onfarming: 'var(--font-onfarming)'
  		},
  		borderRadius: {
  			lg: 'var(--radius)',
  			md: 'calc(var(--radius) - 2px)',
  			sm: 'calc(var(--radius) - 4px)'
  		}
  	}
  },
  plugins: [addVariablesForColors, require("tailwindcss-animate")],
};


function addVariablesForColors({ addBase, theme }: any) {
=======
  darkMode: "class",
  theme: {
    extend: {
      colors: {
        lavender: "#C2C3FB",
        purple: "#8E47FF",
        pastelBlue: "#AFC7FF",
        pastelYellow: "#FFF3C9",
        peach: "#FFCCAF",
        blue: "#4C9FF8",
        background: "var(--background)",
        foreground: "var(--foreground)",
      },
      fontFamily: {
        sprintura: "var(--font-sprintura)",
        thuast: "var(--font-thuast)",
      },
      animation: {
        aurora: "aurora 60s linear infinite",
        scroll: "scroll var(--animation-duration, 40s) var(--animation-direction, forwards) linear infinite",
       
        gradientMove: "gradient-animation 2s ease infinite",
      },
      keyframes: {
        aurora: {
          from: { backgroundPosition: "50% 50%, 50% 50%" },
          to: { backgroundPosition: "350% 50%, 350% 50%" },
        },
        scroll: {
          to: { transform: "translate(calc(-50% - 0.5rem))" },
        },
       
        "gradient-animation": {
          "0%": { backgroundPosition: "0% 50%" },
          "50%": { backgroundPosition: "100% 50%" },
          "100%": { backgroundPosition: "0% 50%" },
        },
      },
    },
  },
  plugins: [addVariablesForColors],
};

function addVariablesForColors({ addBase, theme }) {
>>>>>>> e3a71583
  let allColors = flattenColorPalette(theme("colors"));
  let newVars = Object.fromEntries(
    Object.entries(allColors).map(([key, val]) => [`--${key}`, val])
  );
<<<<<<< HEAD
 
=======

>>>>>>> e3a71583
  addBase({
    ":root": newVars,
  });
}<|MERGE_RESOLUTION|>--- conflicted
+++ resolved
@@ -1,170 +1,119 @@
-<<<<<<< HEAD
-const {
-  default: flattenColorPalette,
-} = require("tailwindcss/lib/util/flattenColorPalette");
-=======
-const { default: flattenColorPalette } = require("tailwindcss/lib/util/flattenColorPalette");
->>>>>>> e3a71583
+import flattenColorPalette from 'tailwindcss/lib/util/flattenColorPalette';
+import tailwindAnimate from 'tailwindcss-animate';
 
 /** @type {import('tailwindcss').Config} */
-module.exports = {
+const config = {
   content: [
-    "./src/pages/**/*.{js,ts,jsx,tsx,mdx}",
-    "./src/components/**/*.{js,ts,jsx,tsx,mdx}",
-    "./src/app/**/*.{js,ts,jsx,tsx,mdx}",
-    "./src/**/*.{ts,tsx}",
+    './src/pages/**/*.{js,ts,jsx,tsx,mdx}',
+    './src/components/**/*.{js,ts,jsx,tsx,mdx}',
+    './src/app/**/*.{js,ts,jsx,tsx,mdx}',
+    './src/**/*.{ts,tsx}',
   ],
-<<<<<<< HEAD
-  darkMode: ["class", "class"],
-  theme: {
-  	extend: {
-  		animation: {
-  			shimmer: 'shimmer 2s linear infinite',
-  			aurora: 'aurora 60s linear infinite'
-  		},
-  		keyframes: {
-  			shimmer: {
-  				from: {
-  					backgroundPosition: '0 0'
-  				},
-  				to: {
-  					backgroundPosition: '-200% 0'
-  				}
-  			},
-  			aurora: {
-  				from: {
-  					backgroundPosition: '50% 50%, 50% 50%'
-  				},
-  				to: {
-  					backgroundPosition: '350% 50%, 350% 50%'
-  				}
-  			}
-  		},
-  		colors: {
-  			lavender: '#C2C3FB',
-  			purple: '#8E47FF',
-  			pastelBlue: '#AFC7FF',
-  			pastelYellow: '#FFF3C9',
-  			peach: '#FFCCAF',
-			violet:'#150721',
-  			background: 'hsl(var(--background))',
-  			foreground: 'hsl(var(--foreground))',
-  			card: {
-  				DEFAULT: 'hsl(var(--card))',
-  				foreground: 'hsl(var(--card-foreground))'
-  			},
-  			popover: {
-  				DEFAULT: 'hsl(var(--popover))',
-  				foreground: 'hsl(var(--popover-foreground))'
-  			},
-  			primary: {
-  				DEFAULT: 'hsl(var(--primary))',
-  				foreground: 'hsl(var(--primary-foreground))'
-  			},
-  			secondary: {
-  				DEFAULT: 'hsl(var(--secondary))',
-  				foreground: 'hsl(var(--secondary-foreground))'
-  			},
-  			muted: {
-  				DEFAULT: 'hsl(var(--muted))',
-  				foreground: 'hsl(var(--muted-foreground))'
-  			},
-  			accent: {
-  				DEFAULT: 'hsl(var(--accent))',
-  				foreground: 'hsl(var(--accent-foreground))'
-  			},
-  			destructive: {
-  				DEFAULT: 'hsl(var(--destructive))',
-  				foreground: 'hsl(var(--destructive-foreground))'
-  			},
-  			border: 'hsl(var(--border))',
-  			input: 'hsl(var(--input))',
-  			ring: 'hsl(var(--ring))',
-  			chart: {
-  				'1': 'hsl(var(--chart-1))',
-  				'2': 'hsl(var(--chart-2))',
-  				'3': 'hsl(var(--chart-3))',
-  				'4': 'hsl(var(--chart-4))',
-  				'5': 'hsl(var(--chart-5))'
-  			}
-  		},
-  		fontFamily: {
-  			sprintura: 'var(--font-sprintura)',
-  			thuast: 'var(--font-thuast)',
-  			inter: 'var(--font-inter)',
-  			poppins: 'var(--font-poppins)',
-  			montserrat: 'var(--font-montserrat)',
-  			mindglow: 'var(--font-mindglow)',
-  			onfarming: 'var(--font-onfarming)'
-  		},
-  		borderRadius: {
-  			lg: 'var(--radius)',
-  			md: 'calc(var(--radius) - 2px)',
-  			sm: 'calc(var(--radius) - 4px)'
-  		}
-  	}
-  },
-  plugins: [addVariablesForColors, require("tailwindcss-animate")],
-};
-
-
-function addVariablesForColors({ addBase, theme }: any) {
-=======
-  darkMode: "class",
+  darkMode: 'class',
   theme: {
     extend: {
+      animation: {
+        shimmer: 'shimmer 2s linear infinite',
+        aurora: 'aurora 60s linear infinite',
+        scroll:
+          'scroll var(--animation-duration, 40s) var(--animation-direction, forwards) linear infinite',
+        gradientMove: 'gradient-animation 2s ease infinite',
+      },
+      keyframes: {
+        shimmer: {
+          from: { backgroundPosition: '0 0' },
+          to: { backgroundPosition: '-200% 0' },
+        },
+        aurora: {
+          from: { backgroundPosition: '50% 50%, 50% 50%' },
+          to: { backgroundPosition: '350% 50%, 350% 50%' },
+        },
+        scroll: {
+          to: { transform: 'translate(calc(-50% - 0.5rem))' },
+        },
+        gradientAnimation: {
+          '0%': { backgroundPosition: '0% 50%' },
+          '50%': { backgroundPosition: '100% 50%' },
+          '100%': { backgroundPosition: '0% 50%' },
+        },
+      },
       colors: {
-        lavender: "#C2C3FB",
-        purple: "#8E47FF",
-        pastelBlue: "#AFC7FF",
-        pastelYellow: "#FFF3C9",
-        peach: "#FFCCAF",
-        blue: "#4C9FF8",
-        background: "var(--background)",
-        foreground: "var(--foreground)",
+        lavender: '#C2C3FB',
+        purple: '#8E47FF',
+        pastelBlue: '#AFC7FF',
+        pastelYellow: '#FFF3C9',
+        peach: '#FFCCAF',
+        violet: '#150721',
+        blue: '#4C9FF8',
+        background: 'hsl(var(--background))',
+        foreground: 'hsl(var(--foreground))',
+        card: {
+          DEFAULT: 'hsl(var(--card))',
+          foreground: 'hsl(var(--card-foreground))',
+        },
+        popover: {
+          DEFAULT: 'hsl(var(--popover))',
+          foreground: 'hsl(var(--popover-foreground))',
+        },
+        primary: {
+          DEFAULT: 'hsl(var(--primary))',
+          foreground: 'hsl(var(--primary-foreground))',
+        },
+        secondary: {
+          DEFAULT: 'hsl(var(--secondary))',
+          foreground: 'hsl(var(--secondary-foreground))',
+        },
+        muted: {
+          DEFAULT: 'hsl(var(--muted))',
+          foreground: 'hsl(var(--muted-foreground))',
+        },
+        accent: {
+          DEFAULT: 'hsl(var(--accent))',
+          foreground: 'hsl(var(--accent-foreground))',
+        },
+        destructive: {
+          DEFAULT: 'hsl(var(--destructive))',
+          foreground: 'hsl(var(--destructive-foreground))',
+        },
+        border: 'hsl(var(--border))',
+        input: 'hsl(var(--input))',
+        ring: 'hsl(var(--ring))',
+        chart: {
+          1: 'hsl(var(--chart-1))',
+          2: 'hsl(var(--chart-2))',
+          3: 'hsl(var(--chart-3))',
+          4: 'hsl(var(--chart-4))',
+          5: 'hsl(var(--chart-5))',
+        },
       },
       fontFamily: {
-        sprintura: "var(--font-sprintura)",
-        thuast: "var(--font-thuast)",
+        sprintura: 'var(--font-sprintura)',
+        thuast: 'var(--font-thuast)',
+        inter: 'var(--font-inter)',
+        poppins: 'var(--font-poppins)',
+        montserrat: 'var(--font-montserrat)',
+        mindglow: 'var(--font-mindglow)',
+        onfarming: 'var(--font-onfarming)',
       },
-      animation: {
-        aurora: "aurora 60s linear infinite",
-        scroll: "scroll var(--animation-duration, 40s) var(--animation-direction, forwards) linear infinite",
-       
-        gradientMove: "gradient-animation 2s ease infinite",
-      },
-      keyframes: {
-        aurora: {
-          from: { backgroundPosition: "50% 50%, 50% 50%" },
-          to: { backgroundPosition: "350% 50%, 350% 50%" },
-        },
-        scroll: {
-          to: { transform: "translate(calc(-50% - 0.5rem))" },
-        },
-       
-        "gradient-animation": {
-          "0%": { backgroundPosition: "0% 50%" },
-          "50%": { backgroundPosition: "100% 50%" },
-          "100%": { backgroundPosition: "0% 50%" },
-        },
+      borderRadius: {
+        lg: 'var(--radius)',
+        md: 'calc(var(--radius) - 2px)',
+        sm: 'calc(var(--radius) - 4px)',
       },
     },
   },
-  plugins: [addVariablesForColors],
+  plugins: [addVariablesForColors, tailwindAnimate],
 };
 
 function addVariablesForColors({ addBase, theme }) {
->>>>>>> e3a71583
-  let allColors = flattenColorPalette(theme("colors"));
-  let newVars = Object.fromEntries(
+  const allColors = flattenColorPalette(theme('colors'));
+  const newVars = Object.fromEntries(
     Object.entries(allColors).map(([key, val]) => [`--${key}`, val])
   );
-<<<<<<< HEAD
- 
-=======
 
->>>>>>> e3a71583
   addBase({
-    ":root": newVars,
+    ':root': newVars,
   });
-}+}
+
+export default config;
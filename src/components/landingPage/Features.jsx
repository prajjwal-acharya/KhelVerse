--- conflicted
+++ resolved
@@ -1,14 +1,9 @@
-<<<<<<< HEAD
-import { FlipCard } from '../shared/FlipCards/FlipCard';
-import { Underline } from '../shared/SvgIcons';
-=======
 "use client";
 
 import { FlipCard } from "../shared/FlipCards/FlipCard";
 import { motion } from "framer-motion";
 import { useEffect, useState } from "react";
 
->>>>>>> 94cce845
 export default function Features() {
   const [isVisible, setIsVisible] = useState(false);
 
@@ -40,67 +35,6 @@
   };
 
   return (
-<<<<<<< HEAD
-    <div className='w-full h-auto bg-lavender py-[50px] flex flex-col justify-center gap-6 pt-20'>
-      <div className='flex justify-center items-center flex-col'>
-        <div className='flex justify-center items-center flex-col'>
-          <h3 className='font-thuast text-[30px]'>Features</h3>
-          <Underline height={6} width={200} fill='black' />
-        </div>
-        <span>Elevate Your Game</span>
-      </div>
-      <div className='flex justify-center gap-6 flex-wrap'>
-        <FlipCard
-          height={300}
-          width={300}
-          titleFront='Performance'
-          frontText='Hover Me'
-          titleBack='Insights'
-          backText='AI-powered analysis'
-          gradientFront='from-lavender/70 to-transparent'
-          gradientBack='from-transparent to-pastelYellow/80'
-        />
-        <FlipCard
-          height={300}
-          width={300}
-          titleFront='Diet Plans'
-          frontText='Nutrition Matters'
-          titleBack='Personalized'
-          backText='Tailored meal plans'
-          gradientFront='from-red-400/20 to-transparent'
-          gradientBack='from-transparent to-red-400/20'
-        />
-        <FlipCard
-          height={300}
-          width={300}
-          titleFront='Diet Plans'
-          frontText='Nutrition Matters'
-          titleBack='Personalized'
-          backText='Tailored meal plans'
-          gradientFront='from-red-400/20 to-transparent'
-          gradientBack='from-transparent to-red-400/20'
-        />
-        <FlipCard
-          height={300}
-          width={300}
-          titleFront='Diet Plans'
-          frontText='Nutrition Matters'
-          titleBack='Personalized'
-          backText='Tailored meal plans'
-          gradientFront='from-red-400/20 to-transparent'
-          gradientBack='from-transparent to-red-400/20'
-        />
-        <FlipCard
-          height={300}
-          width={300}
-          titleFront='Diet Plans'
-          frontText='Nutrition Matters'
-          titleBack='Personalized'
-          backText='Tailored meal plans'
-          gradientFront='from-red-400/20 to-transparent'
-          gradientBack='from-transparent to-red-400/20'
-        />
-=======
     <div>
      <div className="relative w-full h-[50px] bg-white">
       <div className="absolute w-full h-full bg-black" style={{ clipPath: "polygon(100% 0%, 0% 100%, 100% 100%)" }}></div>
@@ -148,8 +82,6 @@
   ))}
 </motion.h2>
 
-
->>>>>>> 94cce845
       </div>
 
      {/* Right Section */}

--- conflicted
+++ resolved
@@ -2,19 +2,11 @@
 import Link from 'next/link';
 export default function Navbar() {
   return (
-<<<<<<< HEAD
-    <nav className='fixed top-0 left-0 w-full bg-black text-white shadow-md z-50'>
-      <ul className='flex justify-center space-x-6 p-4'>
-        {['hero', 'about', 'mission', 'features', 'testimonials', 'contact'].map((section) => (
-          <li key={section}>
-            <a href={`#${section}`} className='text-lg hover:text-blue-500'>
-=======
     <nav className="fixed top-0 left-0 w-full bg-black shadow-md z-50">
       <ul className="flex justify-center space-x-6 p-4">
         {["hero", "about", "mission", "features", "testimonials", "contact"].map((section) => (
           <li key={section}>
             <a href={`#${section}`} className="text-lg text-white hover:text-blue-500">
->>>>>>> e3a71583
               {section.charAt(0).toUpperCase() + section.slice(1)}
             </a>
           </li>

import React from 'react';
import './style.css';

export function FlipCard({
  titleFront,
  titleBack,
  frontText,
  backText,
  frontImage,
  gradientBack,
  className = "", 
}) {
  return (
<<<<<<< HEAD
    <div className='flip-card' style={{ height: `${height}px`, width: `${width}px` }}>
      <div className='flip-card-inner'>
        {/* Front Side */}
        <div className={`flip-card-front bg-black bg-gradient-to-br ${gradientFront}`}>
          <p className='text-lg font-bold'>{titleFront}</p>
          <p className='text-sm'>{frontText}</p>
=======
    <div className={`flip-card ${className}`}>
      <div className="flip-card-inner">
        {/* Front Side */}
        <div 
          className="flip-card-front bg-black bg-cover bg-center bg-opacity-40" 
          style={{ 
            backgroundImage: `url(${frontImage})`, 
            backgroundBlendMode: "overlay",
            backgroundColor: "rgba(0, 0, 0, 0.7)" // Darkening effect
          }}
        >
          <p className="text-lg font-bold font-sprintura text-lavender">{titleFront}</p>
          <p className="text-m font-semibold">{frontText}</p>
>>>>>>> e3a71583
        </div>

        {/* Back Side */}
        <div className={`flip-card-back bg-black bg-gradient-to-tl ${gradientBack}`}>
<<<<<<< HEAD
          <p className='text-lg font-bold'>{titleBack}</p>
          <p className='text-sm'>{backText}</p>
=======
          <p className="text-lg font-bold">{titleBack}</p>
          <p className="text-sm p-2">{backText}</p>
>>>>>>> e3a71583
        </div>
      </div>
    </div>
  );
}<|MERGE_RESOLUTION|>--- conflicted
+++ resolved
@@ -11,14 +11,6 @@
   className = "", 
 }) {
   return (
-<<<<<<< HEAD
-    <div className='flip-card' style={{ height: `${height}px`, width: `${width}px` }}>
-      <div className='flip-card-inner'>
-        {/* Front Side */}
-        <div className={`flip-card-front bg-black bg-gradient-to-br ${gradientFront}`}>
-          <p className='text-lg font-bold'>{titleFront}</p>
-          <p className='text-sm'>{frontText}</p>
-=======
     <div className={`flip-card ${className}`}>
       <div className="flip-card-inner">
         {/* Front Side */}
@@ -32,18 +24,12 @@
         >
           <p className="text-lg font-bold font-sprintura text-lavender">{titleFront}</p>
           <p className="text-m font-semibold">{frontText}</p>
->>>>>>> e3a71583
         </div>
 
         {/* Back Side */}
         <div className={`flip-card-back bg-black bg-gradient-to-tl ${gradientBack}`}>
-<<<<<<< HEAD
-          <p className='text-lg font-bold'>{titleBack}</p>
-          <p className='text-sm'>{backText}</p>
-=======
           <p className="text-lg font-bold">{titleBack}</p>
           <p className="text-sm p-2">{backText}</p>
->>>>>>> e3a71583
         </div>
       </div>
     </div>

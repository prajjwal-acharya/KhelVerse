.flip-card {
<<<<<<< HEAD
  perspective: 1000px;
  color: white;
}

.flip-card-inner {
  position: relative;
  width: 100%;
  height: 100%;
  transition: transform 0.8s;
  transform-style: preserve-3d;
}

.flip-card:hover .flip-card-inner {
  transform: rotateY(180deg);
}

.flip-card-front,
.flip-card-back {
  position: absolute;
  width: 100%;
  height: 100%;
  display: flex;
  flex-direction: column;
  align-items: center;
  justify-content: center;
  border-radius: 1rem;
  border: 1px solid rgba(255, 255, 255, 0.2);
  box-shadow: 0 8px 14px rgba(0, 0, 0, 0.2);
  backface-visibility: hidden;
}

.flip-card-back {
  transform: rotateY(180deg);
}
=======
    perspective: 1000px;
    color: white;
  }
  
  .flip-card-inner {
    position: relative;
    width: 100%;
    height: 100%;
    transition: transform 0.2s;
    transform-style: preserve-3d;
  }
  
  .flip-card:hover .flip-card-inner {
    transform: rotateY(180deg);
  }
  
  .flip-card-front,
  .flip-card-back {
    position: absolute;
    width: 100%;
    height: 100%;
    display: flex;
    flex-direction: column;
    align-items: center;
    justify-content: center;
    border-radius: 1rem;
    border: 1px solid rgba(255, 255, 255, 0.2);
    box-shadow: 0 8px 14px rgba(0, 0, 0, 0.2);
    backface-visibility: hidden;
  }
  
  .flip-card-back {
    transform: rotateY(180deg);
  }
  
>>>>>>> e3a71583
<|MERGE_RESOLUTION|>--- conflicted
+++ resolved
@@ -1,40 +1,4 @@
 .flip-card {
-<<<<<<< HEAD
-  perspective: 1000px;
-  color: white;
-}
-
-.flip-card-inner {
-  position: relative;
-  width: 100%;
-  height: 100%;
-  transition: transform 0.8s;
-  transform-style: preserve-3d;
-}
-
-.flip-card:hover .flip-card-inner {
-  transform: rotateY(180deg);
-}
-
-.flip-card-front,
-.flip-card-back {
-  position: absolute;
-  width: 100%;
-  height: 100%;
-  display: flex;
-  flex-direction: column;
-  align-items: center;
-  justify-content: center;
-  border-radius: 1rem;
-  border: 1px solid rgba(255, 255, 255, 0.2);
-  box-shadow: 0 8px 14px rgba(0, 0, 0, 0.2);
-  backface-visibility: hidden;
-}
-
-.flip-card-back {
-  transform: rotateY(180deg);
-}
-=======
     perspective: 1000px;
     color: white;
   }
@@ -69,5 +33,4 @@
   .flip-card-back {
     transform: rotateY(180deg);
   }
-  
->>>>>>> e3a71583
+  